--- conflicted
+++ resolved
@@ -333,10 +333,6 @@
     return throwOrReturn(rest, 'throw', {throw: lastExc});
 }
 throwCommand.summary = 'Throws the given value';
-<<<<<<< HEAD
-=======
-throwCommand.summary = "Throws the given value";
->>>>>>> 5b4db4f7
 throwCommand.helpText = `USAGE
     throw <expr>
 
@@ -717,21 +713,12 @@
     return groups;
 }
 
-<<<<<<< HEAD
 function _printCommand(cmd) {
     print(`${cmd.summary}\n\n${cmd.helpText}`);
 
     if (cmd.aliases.length > 1) {
         print('\nALIASES');
         for (var alias of cmd.aliases) {
-=======
-function _printCommand(cmd){
-    print(`${cmd.summary}\n\n${cmd.helpText}`);
-
-    if(cmd.aliases.length>1){
-        print('\nALIASES');
-        for(var alias of cmd.aliases){
->>>>>>> 5b4db4f7
             print(`    · ${alias}`);
         }
     }
