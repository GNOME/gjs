--- conflicted
+++ resolved
@@ -130,51 +130,8 @@
     g_object_unref(context);
 }
 
-<<<<<<< HEAD
-static void gjstest_test_func_gjs_context_register_module(void) {
-    GjsContext* context = gjs_context_new();
-    uint8_t exit_code = 0;
-    GError* error = nullptr;
-
-    g_assert_true(gjs_context_register_module(
-        context, "test", nullptr, "import {foo} from 'test_rep'", 26, &error));
-    g_assert_no_error(error);
-
-    // Should fail because the module doesn't parse
-    g_assert_false(gjs_context_register_module(context, "test_rep", nullptr,
-                                               "export = 5;", 11, &error));
-    g_assert_error(error, GJS_ERROR, GJS_ERROR_FAILED);
-    g_error_free(error);
-    error = nullptr;
-
-    // Should succeed because the former name was never registered
-    g_assert_true(gjs_context_register_module(
-        context, "test_rep", nullptr, "export const foo = 5;", 21, &error));
-    g_assert_no_error(error);
-
-    // Should fail because the name is already taken
-    g_assert_false(gjs_context_register_module(
-        context, "test_rep", nullptr, "export const bar = 5;", 21, &error));
-    g_assert_error(error, GJS_ERROR, GJS_ERROR_FAILED);
-    g_error_free(error);
-    error = nullptr;
-
-    // Execute the modules to ensure the imports were successfully resolved
-    g_assert_true(gjs_context_eval_module(context, "test", &exit_code, &error));
-    g_assert_no_error(error);
-    g_assert_cmpint(exit_code, ==, 0);
-
-    g_object_unref(context);
-}
-
-static void
-gjstest_test_func_gjs_jsapi_util_string_js_string_utf8(GjsUnitTestFixture *fx,
-                                                       gconstpointer       unused)
-{
-=======
 static void gjstest_test_func_gjs_jsapi_util_string_js_string_utf8(
     GjsUnitTestFixture* fx, const void*) {
->>>>>>> 866c29a2
     JS::RootedValue js_string(fx->cx);
     g_assert_true(gjs_string_from_utf8(fx->cx, VALID_UTF8_STRING, &js_string));
     g_assert(js_string.isString());
@@ -442,16 +399,8 @@
 
     g_test_add_func("/gjs/context/construct/destroy", gjstest_test_func_gjs_context_construct_destroy);
     g_test_add_func("/gjs/context/construct/eval", gjstest_test_func_gjs_context_construct_eval);
-<<<<<<< HEAD
-    g_test_add_func("/gjs/context/module/register",
-                    gjstest_test_func_gjs_context_register_module);
-=======
-    g_test_add_func("/gjs/context/eval/non-zero-terminated",
-                    gjstest_test_func_gjs_context_eval_non_zero_terminated);
->>>>>>> 866c29a2
     g_test_add_func("/gjs/context/exit", gjstest_test_func_gjs_context_exit);
     g_test_add_func("/gjs/gobject/js_defined_type", gjstest_test_func_gjs_gobject_js_defined_type);
-    g_test_add_func("/gjs/jsutil/strip_shebang/no_shebang", gjstest_test_strip_shebang_no_advance_for_no_shebang);
     g_test_add_func("/gjs/jsutil/strip_shebang/short_string",
                     gjstest_test_strip_shebang_no_advance_for_too_short_string);
     g_test_add_func("/gjs/jsutil/strip_shebang/have_shebang", gjstest_test_strip_shebang_advance_for_shebang);
