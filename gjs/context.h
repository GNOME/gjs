/* -*- mode: C; c-basic-offset: 4; indent-tabs-mode: nil; -*- */
/*
 * Copyright (c) 2008  litl, LLC
 *
 * Permission is hereby granted, free of charge, to any person obtaining a copy
 * of this software and associated documentation files (the "Software"), to
 * deal in the Software without restriction, including without limitation the
 * rights to use, copy, modify, merge, publish, distribute, sublicense, and/or
 * sell copies of the Software, and to permit persons to whom the Software is
 * furnished to do so, subject to the following conditions:
 *
 * The above copyright notice and this permission notice shall be included in
 * all copies or substantial portions of the Software.
 *
 * THE SOFTWARE IS PROVIDED "AS IS", WITHOUT WARRANTY OF ANY KIND, EXPRESS OR
 * IMPLIED, INCLUDING BUT NOT LIMITED TO THE WARRANTIES OF MERCHANTABILITY,
 * FITNESS FOR A PARTICULAR PURPOSE AND NONINFRINGEMENT. IN NO EVENT SHALL THE
 * AUTHORS OR COPYRIGHT HOLDERS BE LIABLE FOR ANY CLAIM, DAMAGES OR OTHER
 * LIABILITY, WHETHER IN AN ACTION OF CONTRACT, TORT OR OTHERWISE, ARISING
 * FROM, OUT OF OR IN CONNECTION WITH THE SOFTWARE OR THE USE OR OTHER DEALINGS
 * IN THE SOFTWARE.
 */

#ifndef GJS_CONTEXT_H_
#define GJS_CONTEXT_H_

#if !defined(INSIDE_GJS_H) && !defined(GJS_COMPILATION)
#    error "Only <gjs/gjs.h> can be included directly."
#endif

<<<<<<< HEAD
#include <glib-object.h>
#include <stdbool.h>
#include <stdint.h>
=======
#include <stdbool.h>    /* IWYU pragma: keep */
#include <sys/signal.h> /* for siginfo_t */

#include <glib-object.h>
#include <glib.h>
>>>>>>> 866c29a2

#include <gjs/macros.h>
#include <gjs/profiler.h>

G_BEGIN_DECLS

typedef struct _GjsContext      GjsContext;
typedef struct _GjsContextClass GjsContextClass;

#define GJS_TYPE_CONTEXT              (gjs_context_get_type ())
#define GJS_CONTEXT(object)           (G_TYPE_CHECK_INSTANCE_CAST ((object), GJS_TYPE_CONTEXT, GjsContext))
#define GJS_CONTEXT_CLASS(klass)      (G_TYPE_CHECK_CLASS_CAST ((klass), GJS_TYPE_CONTEXT, GjsContextClass))
#define GJS_IS_CONTEXT(object)        (G_TYPE_CHECK_INSTANCE_TYPE ((object), GJS_TYPE_CONTEXT))
#define GJS_IS_CONTEXT_CLASS(klass)   (G_TYPE_CHECK_CLASS_TYPE ((klass), GJS_TYPE_CONTEXT))
#define GJS_CONTEXT_GET_CLASS(obj)    (G_TYPE_INSTANCE_GET_CLASS ((obj), GJS_TYPE_CONTEXT, GjsContextClass))

GJS_EXPORT GJS_USE GType gjs_context_get_type(void) G_GNUC_CONST;

GJS_EXPORT GJS_USE GjsContext* gjs_context_new(void);
GJS_EXPORT GJS_USE GjsContext* gjs_context_new_with_search_path(
    char** search_path);
GJS_EXPORT GJS_USE bool gjs_context_eval_file(GjsContext* js_context,
                                              const char* filename,
                                              int* exit_status_p,
                                              GError** error);
GJS_EXPORT GJS_USE bool gjs_context_eval(GjsContext* js_context,
                                         const char* script, gssize script_len,
                                         const char* filename,
                                         int* exit_status_p, GError** error);
GJS_EXPORT GJS_USE bool gjs_context_define_string_array(
    GjsContext* js_context, const char* array_name, gssize array_length,
    const char** array_values, GError** error);

GJS_EXPORT GJS_USE GList* gjs_context_get_all(void);

GJS_EXPORT GJS_USE GjsContext* gjs_context_get_current(void);
GJS_EXPORT
void            gjs_context_make_current         (GjsContext *js_context);

GJS_EXPORT
void*           gjs_context_get_native_context   (GjsContext *js_context);

GJS_EXPORT
void            gjs_context_print_stack_stderr    (GjsContext *js_context);

GJS_EXPORT
void            gjs_context_maybe_gc              (GjsContext  *context);

GJS_EXPORT
void            gjs_context_gc                    (GjsContext  *context);

GJS_EXPORT GJS_USE GjsProfiler* gjs_context_get_profiler(GjsContext* self);

GJS_EXPORT GJS_USE bool gjs_profiler_chain_signal(GjsContext* context,
                                                  siginfo_t* info);

GJS_EXPORT
void            gjs_dumpstack                     (void);

GJS_EXPORT GJS_USE const char* gjs_get_js_version(void);

GJS_EXPORT
void gjs_context_setup_debugger_console(GjsContext* gjs);

GJS_EXPORT
bool gjs_context_register_module(GjsContext* context, const char* name,
                                 const char* filename, const char* mod_text,
                                 size_t mod_len, GError** error);

GJS_EXPORT
bool gjs_context_eval_module(GjsContext* context, const char* name,
                             uint8_t* code, GError** error);

G_END_DECLS

#endif /* GJS_CONTEXT_H_ */<|MERGE_RESOLUTION|>--- conflicted
+++ resolved
@@ -28,17 +28,11 @@
 #    error "Only <gjs/gjs.h> can be included directly."
 #endif
 
-<<<<<<< HEAD
-#include <glib-object.h>
-#include <stdbool.h>
-#include <stdint.h>
-=======
 #include <stdbool.h>    /* IWYU pragma: keep */
 #include <sys/signal.h> /* for siginfo_t */
 
 #include <glib-object.h>
 #include <glib.h>
->>>>>>> 866c29a2
 
 #include <gjs/macros.h>
 #include <gjs/profiler.h>
